--- conflicted
+++ resolved
@@ -2,16 +2,13 @@
 import networkx as nx
 import numpy as np
 import matplotlib.pyplot as plt
-<<<<<<< HEAD
-import os
-
-import matplotlib.animation as animation
-=======
 import matplotlib.animation as animation
 
 from numpy.linalg import norm
 from scipy.interpolate import griddata
->>>>>>> 7539f195
+import os
+
+import matplotlib.animation as animation
 
 
 def import_vtk(file):
@@ -119,14 +116,8 @@
 def animate_mean_absolute_speed(start, frames=None):
     if frames is None:
         all_files = os.listdir('./slices/Processed/BL/')
-<<<<<<< HEAD
         biggest_file = int(max(all_files, key=lambda x: int(x.split('.')[0].split('_')[-1])).split('.')[0].split('_')[-1])
-        frames = (biggest_file - start)//5 + 1
-=======
-        biggest_file = int(
-            max(all_files, key=lambda x: int(x.split('.')[0].split('_')[-1])).split('.')[0].split('_')[-1])
         frames = (biggest_file - start) // 5 + 1
->>>>>>> 7539f195
         print(frames)
 
     images = []
@@ -141,10 +132,7 @@
     fig, (ax1) = plt.subplots(1, 1)
 
     setup_image(ax1, "BL")
-<<<<<<< HEAD
-=======
-
->>>>>>> 7539f195
+
     # setup_image(ax2, "LuT2deg")
     # fig.colorbar(axes_image_1)
 
@@ -178,10 +166,6 @@
     plt.show()
 
 
-<<<<<<< HEAD
-if __name__ == "__main__":
-    animate_mean_absolute_speed(30005)
-=======
 def angle_to_vec(wind_angle):
     angle_radians = np.deg2rad(wind_angle)
     return np.array([np.cos(angle_radians), np.sin(angle_radians)])
@@ -264,8 +248,8 @@
     wind_vec = get_wind_vec_at_time(wind_angles, timestep)
     graph = create_turbine_graph(turbine_pos, wind_vec, max_angle=max_angle)
     plot_graph(graph, wind_vec, max_angle=max_angle)
+
     # animate_mean_absolute_speed(30005)
->>>>>>> 7539f195
     # umean_abs, x_axis, y_axis = vtk_to_umean_abs(
     #     '../measurements_flow/postProcessing_BL/sliceDataInstantaneous/30890/U_slice_horizontal.vtk')
     # plot_mean_absolute_speed(umean_abs, x_axis, y_axis)