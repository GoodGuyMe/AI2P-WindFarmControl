--- conflicted
+++ resolved
@@ -1,7 +1,6 @@
 import os
 import networkx as nx
 import numpy as np
-import pandas as pd
 import matplotlib.pyplot as plt
 import matplotlib.animation as animation
 import pandas as pd
@@ -123,9 +122,8 @@
     if frames is None:
         dirs = os.listdir(f'./slices/{case}/Processed')
         all_files = [os.listdir(f'./slices/{case}/Processed/{dir}') for dir in dirs]
-        biggest_file = [int(max(files, key=lambda x: int(x.split('.')[0].split('_')[-1])).split('.')[0].split('_')[-1])
-                        for files in all_files]
-        frames = (min(biggest_file) - start) // 5 + 1
+        biggest_file = [int(max(files, key=lambda x: int(x.split('.')[0].split('_')[-1])).split('.')[0].split('_')[-1]) for files in all_files]
+        frames = (min(biggest_file) - start)//5 + 1
         print(frames)
 
     images = []
@@ -333,20 +331,6 @@
 
 
 if __name__ == "__main__":
-<<<<<<< HEAD
-    prepare_training_data()
-    # timestep = 1310
-    # max_angle = 90
-    # wind_angles = read_wind_angles("../data/Case_01/HKN_12_to_15_dir.csv")
-    # wind_vec = get_wind_vec_at_time(wind_angles, timestep)
-    # graph = create_turbine_graph(turbine_pos, wind_vec, max_angle=max_angle)
-    # plot_graph(graph, wind_vec, max_angle=max_angle)
-
-    # animate_mean_absolute_speed(30005)
-    # umean_abs, x_axis, y_axis = vtk_to_umean_abs(
-    #     '../data/Case_01/measurements_flow/postProcessing_BL/sliceDataInstantaneous/30890/U_slice_horizontal.vtk')
-    # plot_mean_absolute_speed(umean_abs, x_axis, y_axis)
-=======
     wind_angles = read_wind_angles("./slices/Case_1/HKN_12_to_15_dir.csv")
     turbine_pos = read_turbine_positions("./slices/Case_1/HKN_12_to_15_layout_balanced.csv")
     timestep = 1310
@@ -359,5 +343,4 @@
     umean_abs, x_axis, y_axis = vtk_to_umean_abs(
         './slices/Case_1/BL/30505/U_slice_horizontal.vtk')
     plot_mean_absolute_speed(umean_abs, x_axis, y_axis, graph, wind_vec)
->>>>>>> 71ca2d87
     # animate_mean_absolute_speed(30005, comparison=True, case="Case_1")