import os
import sys
sys.path.append(os.getcwd())
import argparse

import torch
import numpy as np

from stable_baselines3 import TD3
from stable_baselines3.common.noise import NormalActionNoise
from stable_baselines3.td3 import MlpPolicy
from stable_baselines3.common.callbacks import EveryNTimesteps, CheckpointCallback

from experiments.LESReinforcement.env_cont_pinn import create_env

from utils.rl_utils import create_validation_points
from utils.sb3_callbacks import FigureRecorderCallback, TestComparisonCallback

device = torch.device("cuda")

def train(max_steps, max_yaw, dynamic_time, pinn_start):
    env = create_env(max_episode_steps=max_steps, max_yaw=max_yaw, dynamic_time=dynamic_time, pinn_start=pinn_start)

<<<<<<< HEAD
def train():
    case_nr = 1
    num_val_points = 100
    env = create_env()
    val_points = create_validation_points(case_nr, num_val_points, map_size=(128, 128))
    eval_callback = EveryNTimesteps(n_steps=1000, callback=TestComparisonCallback(env, val_points=val_points))

    fig_callback = FigureRecorderCallback(env)
    ntimestep_callback = EveryNTimesteps(n_steps=500, callback=fig_callback)

=======
    val_points = create_validation_points(case_nr=1, num_points=100, map_size=(300, 300))
    eval_callback = EveryNTimesteps(n_steps=250, callback=TestComparisonCallback(env, val_points=val_points))

    fig_callback = FigureRecorderCallback(env)
    ntimestep_callback = EveryNTimesteps(n_steps=250, callback=fig_callback)
>>>>>>> 434333b7
    checkpoint_callback = CheckpointCallback(save_freq=1000, save_path="./models/", name_prefix="td3_model")

    # The noise objects for TD3
    n_actions = env.action_space.shape[-1]
    action_noise = NormalActionNoise(mean=np.zeros(n_actions), sigma=0.01 * np.ones(n_actions))

    model = TD3(MlpPolicy, env, action_noise=action_noise, verbose=1, tensorboard_log="./turbine_env/")

<<<<<<< HEAD
    model = TD3(MlpPolicy, env, action_noise=action_noise, verbose=1, device=device, tensorboard_log="./tensorboard/")
    model.learn(total_timesteps=500000, progress_bar=True, tb_log_name="TD3",
=======
    log_path = f"TD3-m{max_steps}-y{max_yaw}-{dynamic_time}{f'-{pinn_start}' if dynamic_time else ''}"
    model.learn(total_timesteps=100000, progress_bar=True, tb_log_name=log_path,
>>>>>>> 434333b7
                callback=[checkpoint_callback, ntimestep_callback, eval_callback])
    
    model.save("TD3TurbineEnvModel")


def predict(max_steps, max_yaw, dynamic_time, pinn_start):
    env = create_env(max_episode_steps=max_steps, max_yaw=max_yaw, dynamic_time=dynamic_time, pinn_start=pinn_start)
    model = TD3.load("TD3TurbineEnvModel")

    for i in range(10):
        obs, info = env.reset()
        action, _states = model.predict(obs)
        obs, rewards, dones, truncations, info = env.step(action)
        env.render()


if __name__ == "__main__":
<<<<<<< HEAD
    train()
    # predict()
=======
    parser = argparse.ArgumentParser(description="Train your RL model")
    parser.add_argument("--max-steps", type=int, default=100)
    parser.add_argument("--max-yaw", type=int, default=10)
    parser.add_argument("--d-time", type=bool, default=False, action=argparse.BooleanOptionalAction)
    parser.add_argument("--pinn-start", type=float, default=0.2)

    args = parser.parse_args()

    train(args.max_steps, args.max_yaw, args.d_time, args.pinn_start)
    predict(args.max_steps, args.max_yaw, args.d_time, args.pinn_start)
>>>>>>> 434333b7
<|MERGE_RESOLUTION|>--- conflicted
+++ resolved
@@ -21,24 +21,13 @@
 def train(max_steps, max_yaw, dynamic_time, pinn_start):
     env = create_env(max_episode_steps=max_steps, max_yaw=max_yaw, dynamic_time=dynamic_time, pinn_start=pinn_start)
 
-<<<<<<< HEAD
-def train():
-    case_nr = 1
-    num_val_points = 100
-    env = create_env()
-    val_points = create_validation_points(case_nr, num_val_points, map_size=(128, 128))
-    eval_callback = EveryNTimesteps(n_steps=1000, callback=TestComparisonCallback(env, val_points=val_points))
 
-    fig_callback = FigureRecorderCallback(env)
-    ntimestep_callback = EveryNTimesteps(n_steps=500, callback=fig_callback)
-
-=======
     val_points = create_validation_points(case_nr=1, num_points=100, map_size=(300, 300))
     eval_callback = EveryNTimesteps(n_steps=250, callback=TestComparisonCallback(env, val_points=val_points))
 
     fig_callback = FigureRecorderCallback(env)
     ntimestep_callback = EveryNTimesteps(n_steps=250, callback=fig_callback)
->>>>>>> 434333b7
+
     checkpoint_callback = CheckpointCallback(save_freq=1000, save_path="./models/", name_prefix="td3_model")
 
     # The noise objects for TD3
@@ -47,13 +36,9 @@
 
     model = TD3(MlpPolicy, env, action_noise=action_noise, verbose=1, tensorboard_log="./turbine_env/")
 
-<<<<<<< HEAD
-    model = TD3(MlpPolicy, env, action_noise=action_noise, verbose=1, device=device, tensorboard_log="./tensorboard/")
-    model.learn(total_timesteps=500000, progress_bar=True, tb_log_name="TD3",
-=======
+
     log_path = f"TD3-m{max_steps}-y{max_yaw}-{dynamic_time}{f'-{pinn_start}' if dynamic_time else ''}"
     model.learn(total_timesteps=100000, progress_bar=True, tb_log_name=log_path,
->>>>>>> 434333b7
                 callback=[checkpoint_callback, ntimestep_callback, eval_callback])
     
     model.save("TD3TurbineEnvModel")
@@ -71,10 +56,6 @@
 
 
 if __name__ == "__main__":
-<<<<<<< HEAD
-    train()
-    # predict()
-=======
     parser = argparse.ArgumentParser(description="Train your RL model")
     parser.add_argument("--max-steps", type=int, default=100)
     parser.add_argument("--max-yaw", type=int, default=10)
@@ -85,4 +66,3 @@
 
     train(args.max_steps, args.max_yaw, args.d_time, args.pinn_start)
     predict(args.max_steps, args.max_yaw, args.d_time, args.pinn_start)
->>>>>>> 434333b7
